--- conflicted
+++ resolved
@@ -62,14 +62,9 @@
     self.action_spec = env.action_spec()[0]
     self.prohibitions = prohibitions
     self.obligations = obligations
-<<<<<<< HEAD
     self.goal_state = None
     self.goal_action = None
     self.is_obligation_active = False
-=======
-    self.hypothetical_goal_state = None
-    self.hypothetical_goal_action = None
->>>>>>> 4eb6045e
     self.gamma = 0.5 # TODO learnable?
     self.value_function = {} # value estimates for each state
     self.default_heuristic_value = 10
@@ -110,24 +105,10 @@
       See base class.
       End of episode defined in dm_env.TimeStep.
       """
-<<<<<<< HEAD
       self.goal_state, self.goal_action = self.get_goal_state_and_action(timestep=timestep)
       
       if self.log_output:
         print(f"player: {self._index} obligation active?: {self.is_obligation_active}")
-=======
-
-      # Check if any of the obligations are active
-      self.hypothetical_goal_state = None
-      self.hypothetical_goal_action = None
-      for obligation in self.obligations:
-         if obligation.holds_in_history(self.history):
-           self.hypothetical_goal_state = self.get_obligation_goal_state(obligation)
-           break
-
-      if self.log_output:
-        print(f"player: {self._index} obligation active?: {self.hypothetical_goal_state != None}")
->>>>>>> 4eb6045e
 
       # Select an action based on the first satisfying rule
       return self.a_star(timestep)
@@ -152,7 +133,6 @@
     """
     observation = self.history[0]
     cur_x, cur_y = observation['POSITION'][0], observation['POSITION'][1]
-<<<<<<< HEAD
     max_radius = self.max_depth # assume ever larger search space
     for radius in range(1, max_radius + 1):
       for i in range(cur_x-radius-1, cur_x+radius):
@@ -161,18 +141,11 @@
             if not (i == cur_x and j == cur_y):
               if observation['SURROUNDINGS'][i][j] == -1:
                 return (i, j)
-=======
-    max_radius = self.max_depth # assume larger search space
-    for radius in range(1, max_radius + 1):
-      for j in range(cur_y-radius-1, cur_y+radius):
-        if not self.exceeds_map(observation['WORLD.RGB'], cur_x, j):
-          if observation['SURROUNDINGS'][cur_x][j] == -2:
-            return (cur_x, j) # assume river is all along the y axis
->>>>>>> 4eb6045e
   
     return None
   
   def get_payee(self):
+    """
     """
     Returns the coordinates of closest payee.
     """
@@ -216,7 +189,6 @@
     obligation_goal = self.get_obligation_goal(obligation)
     action = None
     if obligation_goal == "clean":
-<<<<<<< HEAD
       action = 8
       return self.get_riverbank(), action
     elif obligation_goal == "pay":
@@ -226,17 +198,6 @@
       action = 7
       return self.get_punshee(), action
     return None, None
-=======
-      self.hypothetical_goal_action = 8
-      return self.get_riverbank()
-    elif obligation_goal == "pay":
-      self.hypothetical_goal_action = 11
-      return self.get_payee()
-    elif obligation_goal == "zap":
-      self.hypothetical_goal_action = 7
-      return self.get_punshee()
-    return None
->>>>>>> 4eb6045e
   
   def update_and_append_history(self, timestep: dm_env.TimeStep) -> None:
     own_cur_obs = self.deepcopy_dict(timestep.observation)
@@ -395,6 +356,7 @@
         break
     path = np.flip(path)
     return path[1:] # first element is always 0
+    return path[1:] # first element is always 0
   
   def estimate_cost_to_goal(self, state, goal_pos):
     cur_pos = state[0]
@@ -410,17 +372,10 @@
       goal action:  action to be taken
     """
 
-<<<<<<< HEAD
     if self.goal_state is not None:
         # Calculate the heuristic based on the current state and the hypothetical goal state
         # Return an estimate of the remaining cost to reach the hypothetical goal state
         return self.estimate_cost_to_goal(state, self.goal_state)
-=======
-    if self.hypothetical_goal_state is not None:
-        # Calculate the heuristic based on the current state and the hypothetical goal state
-        # Return an estimate of the remaining cost to reach the hypothetical goal state
-        return self.estimate_cost_to_goal(state, self.hypothetical_goal_state)
->>>>>>> 4eb6045e
     
     # If the hypothetical goal state is not defined, return a default heuristic value
     return self.default_heuristic_value
@@ -432,10 +387,7 @@
     """
     cur_x, cur_y = observation['POSITION'][0], observation['POSITION'][1]
     max_radius = int((self.max_depth - 2) / 2)
-<<<<<<< HEAD
     action = 10
-=======
->>>>>>> 4eb6045e
     # observe radius in ascending order
     for radius in range(1, max_radius + 1):
       for i in range(cur_x-radius-1, cur_x+radius):
@@ -443,15 +395,9 @@
           if not self.exceeds_map(observation['WORLD.RGB'], i, j):
             if not (i == cur_x and j == cur_y): # don't count target apple
               if observation['SURROUNDINGS'][i][j] == -3:
-<<<<<<< HEAD
                 return (i, j), action
   
     return None, None
-=======
-                return (i, j)
-  
-    return None
->>>>>>> 4eb6045e
   
   def a_star(self, timestep: dm_env.TimeStep) -> list[int]:
     """Perform a A* search to generate plan."""
@@ -465,13 +411,6 @@
     g_values[start_state] = 0
     queue.put(PrioritizedItem(0, (timestep, action))) # ordered by reward
 
-<<<<<<< HEAD
-=======
-    if self.hypothetical_goal_state == None:
-        self.hypothetical_goal_state = self.get_closest_apple_state(observation)
-        self.hypothetical_goal_action = 10
-
->>>>>>> 4eb6045e
     while not queue.empty():
       priority_item = queue.get()
       cur_timestep, cur_action = priority_item.item
@@ -481,23 +420,13 @@
 
       if cur_state not in self.value_function:
           self.value_function[cur_state] = -1 # Initialize value estimate for new states
-<<<<<<< HEAD
 
       if self.is_done(cur_timestep, cur_action) or g_values[cur_state] > self.max_depth:
-=======
-
-      # usually good to move agent 
-      # when currently no plan can be found
-      if g_values[cur_state] > self.max_depth: 
-        random_action_sequence = [random.randint(0, 6) for _ in range(3)]
-        return random_action_sequence
-
-      if self.is_done(cur_timestep, cur_action):
->>>>>>> 4eb6045e
         return self.reconstruct_path(came_from, cur_state)
 
       # Get the list of actions that are possible and satisfy the rules
       available_actions = self.available_actions(cur_timestep.observation)
+      successor_values = []
       successor_values = []
 
       for action in available_actions:
@@ -507,6 +436,7 @@
         next_orient = next_timestep.observation['ORIENTATION']
         successor_state = (next_pos, next_orient, action)
         successor_values.append(self.value_function.get(successor_state, 0))
+        successor_values.append(self.value_function.get(successor_state, 0))
 
         # Calculate the cost to reach the successor state
         cost_to_reach_successor = 1 - next_timestep.reward
@@ -520,9 +450,17 @@
           heuristic_cost = self.heuristic(successor_state) + heuristic_value
           priority = successor_g_value + heuristic_cost
 
+          heuristic_value = self.value_function.get(cur_state, 0)
+          heuristic_cost = self.heuristic(successor_state) + heuristic_value
+          priority = successor_g_value + heuristic_cost
+
           queue.put(PrioritizedItem(priority=priority,
                                     item=(next_timestep, action))
                                     )
+          
+      expected_return = cost_to_reach_successor + self.gamma * np.max(successor_values)
+      self.value_function[cur_state] = expected_return
+
           
       expected_return = cost_to_reach_successor + self.gamma * np.max(successor_values)
       self.value_function[cur_state] = expected_return
@@ -639,18 +577,14 @@
     return False
 
   def is_done(self, timestep: dm_env.TimeStep, action: int):
+  def is_done(self, timestep: dm_env.TimeStep, action: int):
     """Check whether any of the break criteria are met."""
     if timestep.last():
       return True
     else:
       cur_pos = timestep.observation['POSITION']
-<<<<<<< HEAD
       if tuple(cur_pos) == self.goal_state:
         if action == self.goal_action:
-=======
-      if tuple(cur_pos) == self.hypothetical_goal_state:
-        if action == self.hypothetical_goal_action:
->>>>>>> 4eb6045e
           return True
       return False
 
